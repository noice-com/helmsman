--- conflicted
+++ resolved
@@ -25,13 +25,8 @@
 }
 
 // extractChartName extracts the Helm chart name from full chart name in the desired state.
-<<<<<<< HEAD
 func extractChartName(releaseChart string) string {
-	cmd := helmCmd([]string{"show", "chart", releaseChart}, "Extracting chart information for [ "+releaseChart+" ].")
-=======
-func extractChartName(releaseChart string, version string) string {
-	cmd := helmCmd([]string{"show", "chart", releaseChart, "--version", version}, "Show chart information for version "+version)
->>>>>>> 3c4f6f8d
+	cmd := helmCmd([]string{"show", "chart", releaseChart}, "Extracting chart information for [ "+releaseChart+" ])
 
 	result := cmd.exec()
 	if result.code != 0 {
