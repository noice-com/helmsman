package main

import (
	"flag"
	"fmt"
	"log"
	"os"
	"strings"

	"github.com/imdario/mergo"
	"github.com/joho/godotenv"
	"github.com/logrusorgru/aurora"
)

// colorizer
var style aurora.Aurora

const (
	banner = " _          _ \n" +
		"| |        | | \n" +
		"| |__   ___| |_ __ ___  ___ _ __ ___   __ _ _ __\n" +
		"| '_ \\ / _ \\ | '_ ` _ \\/ __| '_ ` _ \\ / _` | '_ \\ \n" +
		"| | | |  __/ | | | | | \\__ \\ | | | | | (_| | | | | \n" +
		"|_| |_|\\___|_|_| |_| |_|___/_| |_| |_|\\__,_|_| |_|"
	slogan = "A Helm-Charts-as-Code tool.\n\n"
)

func printUsage() {
	log.Println(banner + "\n")
	log.Println("Helmsman version: " + appVersion)
	log.Println("Helmsman is a Helm Charts as Code tool which allows you to automate the deployment/management of your Helm charts.")
	log.Println()
	log.Println("Usage: helmsman [options]")
	flag.PrintDefaults()
}

// init is executed after all package vars are initialized [before the main() func in this case].
// It checks if Helm and Kubectl exist and configures: the connection to the k8s cluster, helm repos, namespaces, etc.
func init() {
	//parsing command line flags
	flag.Var(&files, "f", "desired state file name(s), may be supplied more than once to merge state files")
	flag.Var(&envFiles, "e", "file(s) to load environment variables from (default .env), may be supplied more than once")
	flag.StringVar(&kubeconfig, "kubeconfig", "", "path to the kubeconfig file to use for CLI requests")
	flag.BoolVar(&apply, "apply", false, "apply the plan directly")
	flag.BoolVar(&debug, "debug", false, "show the execution logs")
	flag.BoolVar(&dryRun, "dry-run", false, "apply the dry-run option for helm commands.")
	flag.Var(&target, "target", "limit execution to specific app.")
	flag.BoolVar(&destroy, "destroy", false, "delete all deployed releases. Purge delete is used if the purge option is set to true for the releases.")
	flag.BoolVar(&v, "v", false, "show the version")
	flag.BoolVar(&verbose, "verbose", false, "show verbose execution logs")
	flag.BoolVar(&noBanner, "no-banner", false, "don't show the banner")
	flag.BoolVar(&noColors, "no-color", false, "don't use colors")
	flag.BoolVar(&noFancy, "no-fancy", false, "don't display the banner and don't use colors")
	flag.BoolVar(&noNs, "no-ns", false, "don't create namespaces")
	flag.StringVar(&nsOverride, "ns-override", "", "override defined namespaces with this one")
	flag.BoolVar(&skipValidation, "skip-validation", false, "skip desired state validation")
	flag.BoolVar(&applyLabels, "apply-labels", false, "apply Helmsman labels to Helm state for all defined apps.")
	flag.BoolVar(&keepUntrackedReleases, "keep-untracked-releases", false, "keep releases that are managed by Helmsman and are no longer tracked in your desired state.")
	flag.BoolVar(&showDiff, "show-diff", false, "show helm diff results. Can expose sensitive information.")
	flag.BoolVar(&suppressDiffSecrets, "suppress-diff-secrets", false, "don't show secrets in helm diff output.")
<<<<<<< HEAD
	flag.IntVar(&diffContext, "diff-context", -1, "number of lines of context to show around changes in helm diff output")
=======
	flag.BoolVar(&noEnvSubst, "no-env-subst", false, "turn off environment substitution globally")
>>>>>>> 4cdd3c6a

	log.SetOutput(os.Stdout)

	flag.Usage = printUsage
	flag.Parse()

	if noFancy {
		noColors = true
		noBanner = true
	}

	style = aurora.NewAurora(!noColors)

	if !noBanner {
		fmt.Println(banner + " version: " + appVersion + "\n" + slogan)
	}

	if dryRun && apply {
		logError("ERROR: --apply and --dry-run can't be used together.")
	}

	if destroy && apply {
		logError("ERROR: --destroy and --apply can't be used together.")
	}

	helmVersion = strings.TrimSpace(strings.SplitN(getHelmClientVersion(), ": ", 2)[1])
	kubectlVersion = strings.TrimSpace(strings.SplitN(getKubectlClientVersion(), ": ", 2)[1])

	if verbose {
		logVersions()
	}

	if v {
		fmt.Println("Helmsman version: " + appVersion)
		os.Exit(0)
	}

	if len(files) == 0 {
		log.Println("INFO: No desired state files provided.")
		os.Exit(0)
	}

	if kubeconfig != "" {
		os.Setenv("KUBECONFIG", kubeconfig)
	}

	if !toolExists("kubectl") {
		logError("ERROR: kubectl is not installed/configured correctly. Aborting!")
	}

	if !toolExists("helm") {
		logError("ERROR: helm is not installed/configured correctly. Aborting!")
	}

	if !helmPluginExists("diff") {
		logError("ERROR: helm diff plugin is not installed/configured correctly. Aborting!")
	}

	// read the env file
	if len(envFiles) == 0 {
		if _, err := os.Stat(".env"); err == nil {
			err = godotenv.Load()
			if err != nil {
				logError("Error loading .env file")
			}
		}
	}

	for _, e := range envFiles {
		err := godotenv.Load(e)
		if err != nil {
			logError("Error loading " + e + " env file")
		}
	}

	// wipe & create a temporary directory
	os.RemoveAll(tempFilesDir)
	_ = os.MkdirAll(tempFilesDir, 0755)

	// read the TOML/YAML desired state file
	var fileState state
	for _, f := range files {
		result, msg := fromFile(f, &fileState)
		if result {
			log.Printf(msg)
		} else {
			logError(msg)
		}

		// Merge Apps that already existed in the state
		for appName, app := range fileState.Apps {
			if _, ok := s.Apps[appName]; ok {
				if err := mergo.Merge(s.Apps[appName], app, mergo.WithAppendSlice, mergo.WithOverride); err != nil {
					logError("Failed to merge " + appName + " from desired state file" + f)
				}
			}
		}

		// Merge the remaining Apps
		if err := mergo.Merge(&s.Apps, &fileState.Apps); err != nil {
			logError("Failed to merge desired state file" + f)
		}
		// All the apps are already merged, make fileState.Apps empty to avoid conflicts in the final merge
		fileState.Apps = make(map[string]*release)

		if err := mergo.Merge(&s, &fileState, mergo.WithAppendSlice, mergo.WithOverride); err != nil {
			logError("Failed to merge desired state file" + f)
		}
	}

	if debug {
		s.print()
	}

	if !skipValidation {
		// validate the desired state content
		if len(files) > 0 {
			if result, msg := s.validate(); !result { // syntax validation
				logError(msg)
			}
		}
	} else {
		log.Println("INFO: desired state validation is skipped.")
	}

	if applyLabels {
		for _, r := range s.Apps {
			labelResource(r)
		}
	}

	if len(target) > 0 {
		targetMap = map[string]bool{}
		for _, v := range target {
			targetMap[v] = true
		}
	}

}

// toolExists returns true if the tool is present in the environment and false otherwise.
// It takes as input the tool's command to check if it is recognizable or not. e.g. helm or kubectl
func toolExists(tool string) bool {
	cmd := command{
		Cmd:         "bash",
		Args:        []string{"-c", tool},
		Description: "validating that " + tool + " is installed.",
	}

	exitCode, _ := cmd.exec(debug, false)

	if exitCode != 0 {
		return false
	}

	return true
}

// helmPluginExists returns true if the plugin is present in the environment and false otherwise.
// It takes as input the plugin's name to check if it is recognizable or not. e.g. diff
func helmPluginExists(plugin string) bool {
	cmd := command{
		Cmd:         "bash",
		Args:        []string{"-c", "helm plugin list"},
		Description: "validating that " + plugin + " is installed.",
	}

	exitCode, result := cmd.exec(debug, false)

	if exitCode != 0 {
		return false
	}

	return strings.Contains(result, plugin)
}<|MERGE_RESOLUTION|>--- conflicted
+++ resolved
@@ -58,11 +58,9 @@
 	flag.BoolVar(&keepUntrackedReleases, "keep-untracked-releases", false, "keep releases that are managed by Helmsman and are no longer tracked in your desired state.")
 	flag.BoolVar(&showDiff, "show-diff", false, "show helm diff results. Can expose sensitive information.")
 	flag.BoolVar(&suppressDiffSecrets, "suppress-diff-secrets", false, "don't show secrets in helm diff output.")
-<<<<<<< HEAD
 	flag.IntVar(&diffContext, "diff-context", -1, "number of lines of context to show around changes in helm diff output")
-=======
 	flag.BoolVar(&noEnvSubst, "no-env-subst", false, "turn off environment substitution globally")
->>>>>>> 4cdd3c6a
+
 
 	log.SetOutput(os.Stdout)
 
