--- conflicted
+++ resolved
@@ -34,11 +34,7 @@
 					ClusterURI:  "https://192.168.99.100:8443",
 				},
 				Namespaces: map[string]namespace{
-<<<<<<< HEAD
-					"staging": namespace{false, false, false, "", "", "", "", "", "", (limits{}), make(map[string]string), make(map[string]string)},
-=======
-					"staging": namespace{false, false, false, "", "", "", "", "", "", "", (limits{}), make(map[string]string)},
->>>>>>> 81389a0b
+					"staging": namespace{false, false, false, "", "", "", "", "", "", "", (limits{}), make(map[string]string), make(map[string]string)},
 				},
 				HelmRepos: map[string]string{
 					"stable": "https://kubernetes-charts.storage.googleapis.com",
@@ -57,11 +53,7 @@
 				},
 				Settings: config{},
 				Namespaces: map[string]namespace{
-<<<<<<< HEAD
-					"staging": namespace{false, false, false, "", "", "", "", "", "", (limits{}), make(map[string]string), make(map[string]string)},
-=======
-					"staging": namespace{false, false, false, "", "", "", "", "", "", "", (limits{}), make(map[string]string)},
->>>>>>> 81389a0b
+					"staging": namespace{false, false, false, "", "", "", "", "", "", "", (limits{}), make(map[string]string), make(map[string]string)},
 				},
 				HelmRepos: map[string]string{
 					"stable": "https://kubernetes-charts.storage.googleapis.com",
@@ -85,11 +77,7 @@
 					ClusterURI:  "https://192.168.99.100:8443",
 				},
 				Namespaces: map[string]namespace{
-<<<<<<< HEAD
-					"staging": namespace{false, false, false, "", "", "", "", "", "", (limits{}), make(map[string]string), make(map[string]string)},
-=======
-					"staging": namespace{false, false, false, "", "", "", "", "", "", "", (limits{}), make(map[string]string)},
->>>>>>> 81389a0b
+					"staging": namespace{false, false, false, "", "", "", "", "", "", "", (limits{}), make(map[string]string), make(map[string]string)},
 				},
 				HelmRepos: map[string]string{
 					"stable": "https://kubernetes-charts.storage.googleapis.com",
@@ -110,11 +98,7 @@
 					KubeContext: "minikube",
 				},
 				Namespaces: map[string]namespace{
-<<<<<<< HEAD
-					"staging": namespace{false, false, false, "", "", "", "", "", "", (limits{}), make(map[string]string), make(map[string]string)},
-=======
-					"staging": namespace{false, false, false, "", "", "", "", "", "", "", (limits{}), make(map[string]string)},
->>>>>>> 81389a0b
+					"staging": namespace{false, false, false, "", "", "", "", "", "", "", (limits{}), make(map[string]string), make(map[string]string)},
 				},
 				HelmRepos: map[string]string{
 					"stable": "https://kubernetes-charts.storage.googleapis.com",
@@ -138,11 +122,7 @@
 					ClusterURI:  "https://192.168.99.100:8443",
 				},
 				Namespaces: map[string]namespace{
-<<<<<<< HEAD
-					"staging": namespace{false, false, false, "", "", "", "", "", "", (limits{}), make(map[string]string), make(map[string]string)},
-=======
-					"staging": namespace{false, false, false, "", "", "", "", "", "", "", (limits{}), make(map[string]string)},
->>>>>>> 81389a0b
+					"staging": namespace{false, false, false, "", "", "", "", "", "", "", (limits{}), make(map[string]string), make(map[string]string)},
 				},
 				HelmRepos: map[string]string{
 					"stable": "https://kubernetes-charts.storage.googleapis.com",
@@ -166,11 +146,7 @@
 					ClusterURI:  "$URI", // unset env
 				},
 				Namespaces: map[string]namespace{
-<<<<<<< HEAD
-					"staging": namespace{false, false, false, "", "", "", "", "", "", (limits{}), make(map[string]string), make(map[string]string)},
-=======
-					"staging": namespace{false, false, false, "", "", "", "", "", "", "", (limits{}), make(map[string]string)},
->>>>>>> 81389a0b
+					"staging": namespace{false, false, false, "", "", "", "", "", "", "", (limits{}), make(map[string]string), make(map[string]string)},
 				},
 				HelmRepos: map[string]string{
 					"stable": "https://kubernetes-charts.storage.googleapis.com",
@@ -194,11 +170,7 @@
 					ClusterURI:  "https//192.168.99.100:8443", // invalid url
 				},
 				Namespaces: map[string]namespace{
-<<<<<<< HEAD
-					"staging": namespace{false, false, false, "", "", "", "", "", "", (limits{}), make(map[string]string), make(map[string]string)},
-=======
-					"staging": namespace{false, false, false, "", "", "", "", "", "", "", (limits{}), make(map[string]string)},
->>>>>>> 81389a0b
+					"staging": namespace{false, false, false, "", "", "", "", "", "", "", (limits{}), make(map[string]string), make(map[string]string)},
 				},
 				HelmRepos: map[string]string{
 					"stable": "https://kubernetes-charts.storage.googleapis.com",
@@ -221,11 +193,7 @@
 					ClusterURI:  "https://192.168.99.100:8443",
 				},
 				Namespaces: map[string]namespace{
-<<<<<<< HEAD
-					"staging": namespace{false, false, false, "", "", "", "", "", "", (limits{}), make(map[string]string), make(map[string]string)},
-=======
-					"staging": namespace{false, false, false, "", "", "", "", "", "", "", (limits{}), make(map[string]string)},
->>>>>>> 81389a0b
+					"staging": namespace{false, false, false, "", "", "", "", "", "", "", (limits{}), make(map[string]string), make(map[string]string)},
 				},
 				HelmRepos: map[string]string{
 					"stable": "https://kubernetes-charts.storage.googleapis.com",
@@ -246,11 +214,7 @@
 					ClusterURI:  "https://192.168.99.100:8443",
 				},
 				Namespaces: map[string]namespace{
-<<<<<<< HEAD
-					"staging": namespace{false, false, false, "", "", "", "", "", "", (limits{}), make(map[string]string), make(map[string]string)},
-=======
-					"staging": namespace{false, false, false, "", "", "", "", "", "", "", (limits{}), make(map[string]string)},
->>>>>>> 81389a0b
+					"staging": namespace{false, false, false, "", "", "", "", "", "", "", (limits{}), make(map[string]string), make(map[string]string)},
 				},
 				HelmRepos: map[string]string{
 					"stable": "https://kubernetes-charts.storage.googleapis.com",
@@ -274,11 +238,7 @@
 					ClusterURI:  "https://192.168.99.100:8443",
 				},
 				Namespaces: map[string]namespace{
-<<<<<<< HEAD
-					"staging": namespace{false, false, false, "", "", "", "", "", "", (limits{}), make(map[string]string), make(map[string]string)},
-=======
-					"staging": namespace{false, false, false, "", "", "", "", "", "", "", (limits{}), make(map[string]string)},
->>>>>>> 81389a0b
+					"staging": namespace{false, false, false, "", "", "", "", "", "", "", (limits{}), make(map[string]string), make(map[string]string)},
 				},
 				HelmRepos: map[string]string{
 					"stable": "https://kubernetes-charts.storage.googleapis.com",
@@ -296,11 +256,7 @@
 					KubeContext: "minikube",
 				},
 				Namespaces: map[string]namespace{
-<<<<<<< HEAD
-					"staging": namespace{false, false, false, "", "", "", "", "", "", (limits{}), make(map[string]string), make(map[string]string)},
-=======
-					"staging": namespace{false, false, false, "", "", "", "", "", "", "", (limits{}), make(map[string]string)},
->>>>>>> 81389a0b
+					"staging": namespace{false, false, false, "", "", "", "", "", "", "", (limits{}), make(map[string]string), make(map[string]string)},
 				},
 				HelmRepos: map[string]string{
 					"stable": "https://kubernetes-charts.storage.googleapis.com",
@@ -350,11 +306,7 @@
 					KubeContext: "minikube",
 				},
 				Namespaces: map[string]namespace{
-<<<<<<< HEAD
-					"staging": namespace{false, false, false, "", "", "", "", "", "", (limits{}), make(map[string]string), make(map[string]string)},
-=======
-					"staging": namespace{false, false, false, "", "", "", "", "", "", "", (limits{}), make(map[string]string)},
->>>>>>> 81389a0b
+					"staging": namespace{false, false, false, "", "", "", "", "", "", "", (limits{}), make(map[string]string), make(map[string]string)},
 				},
 				HelmRepos: nil,
 				Apps:      make(map[string]*release),
@@ -369,11 +321,7 @@
 					KubeContext: "minikube",
 				},
 				Namespaces: map[string]namespace{
-<<<<<<< HEAD
-					"staging": namespace{false, false, false, "", "", "", "", "", "", (limits{}), make(map[string]string), make(map[string]string)},
-=======
-					"staging": namespace{false, false, false, "", "", "", "", "", "", "", (limits{}), make(map[string]string)},
->>>>>>> 81389a0b
+					"staging": namespace{false, false, false, "", "", "", "", "", "", "", (limits{}), make(map[string]string), make(map[string]string)},
 				},
 				HelmRepos: map[string]string{},
 				Apps:      make(map[string]*release),
@@ -388,11 +336,7 @@
 					KubeContext: "minikube",
 				},
 				Namespaces: map[string]namespace{
-<<<<<<< HEAD
-					"staging": namespace{false, false, false, "", "", "", "", "", "", (limits{}), make(map[string]string), make(map[string]string)},
-=======
-					"staging": namespace{false, false, false, "", "", "", "", "", "", "", (limits{}), make(map[string]string)},
->>>>>>> 81389a0b
+					"staging": namespace{false, false, false, "", "", "", "", "", "", "", (limits{}), make(map[string]string), make(map[string]string)},
 				},
 				HelmRepos: map[string]string{
 					"stable": "https://kubernetes-charts.storage.googleapis.com",
@@ -410,11 +354,7 @@
 					KubeContext: "minikube",
 				},
 				Namespaces: map[string]namespace{
-<<<<<<< HEAD
-					"staging": namespace{false, false, false, "", "", "", "", "", "", (limits{}), make(map[string]string), make(map[string]string)},
-=======
-					"staging": namespace{false, false, false, "", "", "", "", "", "", "", (limits{}), make(map[string]string)},
->>>>>>> 81389a0b
+					"staging": namespace{false, false, false, "", "", "", "", "", "", "", (limits{}), make(map[string]string), make(map[string]string)},
 				},
 				HelmRepos: map[string]string{
 					"stable": "https://kubernetes-charts.storage.googleapis.com",
