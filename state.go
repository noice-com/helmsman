--- conflicted
+++ resolved
@@ -52,21 +52,12 @@
 		if !s.Settings.BearerToken && s.Settings.Username == "" {
 			return false, "ERROR: settings validation failed -- username needs to be provided in the settings stanza."
 		}
-<<<<<<< HEAD
-		if s.Settings.Password == "" {
-			return false, "ERROR: settings validation failed -- password must be provided (directly or from env var) if clusterURI is defined."
-		}
-		if s.Settings.BearerToken && s.Settings.BearerTokenPath != "" {
-			if _, err := os.Stat(s.Settings.BearerTokenPath); err != nil {
-				return false, "ERROR: settings validation failed -- Bearer Token path " + s.Settings.BearerTokenPath + " is not found. The path has to be relative to the desired state file."
-=======
 		if !s.Settings.BearerToken && s.Settings.Password == "" {
 			return false, "ERROR: settings validation failed -- password needs to be provided (directly or from env var) in the settings stanza."
 		}
 		if s.Settings.BearerToken && s.Settings.BearerTokenPath != "" {
 			if _, err := os.Stat(s.Settings.BearerTokenPath); err != nil {
 				return false, "ERROR: settings validation failed -- bearer token path " + s.Settings.BearerTokenPath + " is not found. The path has to be relative to the desired state file."
->>>>>>> 11f6f3ac
 			}
 		}
 	} else if s.Settings.BearerToken && s.Settings.ClusterURI == "" {
@@ -102,24 +93,14 @@
 
 		} else if s.Settings.ClusterURI != "" && s.Settings.BearerToken {
 			if !caCrt {
-<<<<<<< HEAD
-				return false, "ERROR: certificates validation failed -- You want me to connect to your cluster with a bearer token " +
-					"but have not provided [caCrt] in the certificates section of your desired state."
-=======
 				return false, "ERROR: certificates validation failed -- cluster connection with bearer token is enabled but " +
 					"[caCrt] is missing. Please provide [caCrt] in the Certifications stanza."
->>>>>>> 11f6f3ac
 			}
 		}
 
 	} else {
 		if s.Settings.ClusterURI != "" {
-<<<<<<< HEAD
-			return false, "ERROR: certificates validation failed -- You want me to connect to your cluster for you " +
-				"but have not given me the cert/key to do so. Please add [caCrt] and/or [caKey] under Certifications. You might also need to provide [clientCrt]."
-=======
 			return false, "ERROR: certificates validation failed -- kube context setup is required but no certificates stanza provided."
->>>>>>> 11f6f3ac
 		}
 	}
 
