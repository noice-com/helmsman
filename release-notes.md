--- conflicted
+++ resolved
@@ -13,13 +13,7 @@
 - Deprecating all the DSF stanzas related to Tiller.
 - Deprecating the `purge` option for releases.
 - The default value for `storageBackend` is now `secret`.
-<<<<<<< HEAD
+- The `stable` and `incubator` repos are no longer added by default and the `--no-default-repos` flag is deprecated.
 - The `--suppress-diff-secrets` is deprecated. Diff secrets are suppressed by default.
 - The `--no-env-values-subst` cmd flag is deprecated. Env vars substitution in values files is disabled by default. `--subst-env-values` is introduced to enable it when needed. 
-- The `--no-ssm-values-subst` cmd flag is deprecated. SSM vars substitution in values files is disabled by default. `--subst-ssm-values` is introduced to enable it when needed. 
-=======
-- The `stable` and `incubator` repos are no longer added by default and the `--no-default-repos` flag is deprecated.
-- The `--suppress-diff-secrets` cmd flag is enabled by default.
-- The `--no-env-values-subst` cmd flag is enabled by default.
-- The `--no-ssm-values-subst` cmd flag is enabled by default.
->>>>>>> 630a98c4
+- The `--no-ssm-values-subst` cmd flag is deprecated. SSM vars substitution in values files is disabled by default. `--subst-ssm-values` is introduced to enable it when needed.
